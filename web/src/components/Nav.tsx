import { NavLink } from "react-router-dom";
import logo from "../assets/earlybird-logo.svg";

const logoUrl = "https://raw.githubusercontent.com/merlinste/calculation/main/web/src/assets/earlybird-logo.png";

type Props = { onLogout: () => void };

export default function Nav({ onLogout }: Props) {
  const linkClassName = ({ isActive }: { isActive: boolean }) => `nav__link${isActive ? " nav__link--active" : ""}`;

  return (
    <header className="topbar">
      <div className="topbar__brand">
<<<<<<< HEAD
        <img className="brand-logo" src={logoUrl} alt="earlybird Calculation" />
=======
        <img className="brand-logo" src={logo} alt="earlybird Calculation" />
>>>>>>> ba8dacac
        <div className="brand-meta">
          <strong>earlybird Calculation</strong>
          <span>Kalkulationstool</span>
        </div>
      </div>
      <nav className="topbar__nav" aria-label="Hauptnavigation">
        <NavLink to="/products" className={linkClassName}>
          Produkte
        </NavLink>
        <NavLink to="/suppliers" className={linkClassName}>
          Lieferanten
        </NavLink>
        <NavLink to="/import" className={linkClassName}>
          Import
        </NavLink>
        <NavLink to="/invoice" className={linkClassName}>
          Rechnung erfassen
        </NavLink>
        <NavLink to="/prices" className={linkClassName}>
          Preisentwicklung
        </NavLink>
        <NavLink to="/db" className={linkClassName}>
          Deckungsbeiträge
        </NavLink>
      </nav>
      <div className="topbar__actions">
        <span className="topbar__status">Beta-Version</span>
        <button type="button" className="btn btn--ghost" onClick={onLogout}>
          Abmelden
        </button>
      </div>
    </header>
  );
}<|MERGE_RESOLUTION|>--- conflicted
+++ resolved
@@ -11,11 +11,7 @@
   return (
     <header className="topbar">
       <div className="topbar__brand">
-<<<<<<< HEAD
         <img className="brand-logo" src={logoUrl} alt="earlybird Calculation" />
-=======
-        <img className="brand-logo" src={logo} alt="earlybird Calculation" />
->>>>>>> ba8dacac
         <div className="brand-meta">
           <strong>earlybird Calculation</strong>
           <span>Kalkulationstool</span>
