--- conflicted
+++ resolved
@@ -5,8 +5,6 @@
 const supabaseUrl = stripTrailingSlashes(import.meta.env.VITE_SUPABASE_URL!.trim());
 export const supabaseAnonKey = import.meta.env.VITE_SUPABASE_ANON_KEY!.trim();
 const configuredFunctionsUrl = import.meta.env.VITE_SUPABASE_FUNCTIONS_URL;
-<<<<<<< HEAD
-=======
 
 const inferDefaultFunctionsUrl = (): string => {
   try {
@@ -25,7 +23,6 @@
 };
 
 const defaultFunctionsUrl = inferDefaultFunctionsUrl();
->>>>>>> 92b7800c
 
 const normalizeFunctionsUrl = (value: string | undefined | null): string => {
   if (!value) {
