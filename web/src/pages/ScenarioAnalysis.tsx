--- conflicted
+++ resolved
@@ -22,16 +22,9 @@
   discountPerUnit: number;
   purchasePrice: number;
   packagingCost: number;
-<<<<<<< HEAD
   dualSystemCost: number;
   paymentCost: number;
   shippingCost: number;
-=======
-  marketingCost: number;
-  otherVariableCost: number;
-  channelFeePerUnit: number;
-  listingFeePerUnit: number;
->>>>>>> 1dc41593
   volume: number;
   fixedCost: number;
 };
@@ -595,16 +588,9 @@
   discountPerUnit: 0,
   purchasePrice: article.lastPurchasePrice,
   packagingCost: article.packagingCost,
-<<<<<<< HEAD
   dualSystemCost: article.dualSystemCost,
   paymentCost: article.paymentCost,
   shippingCost: article.shippingCost,
-=======
-  marketingCost: article.marketingCost,
-  otherVariableCost: article.otherVariableCost,
-  channelFeePerUnit: article.channelFeePerUnit ?? 0,
-  listingFeePerUnit: article.listingFeePerUnit ?? 0,
->>>>>>> 1dc41593
   volume: article.defaultVolume,
   fixedCost: article.fixedCostShare,
 });
@@ -829,7 +815,6 @@
                 "other_costs",
               ])) ?? 0;
 
-<<<<<<< HEAD
           const shippingCost =
             (priceRecord &&
               pickFirstNumber(priceRecord, [
@@ -840,22 +825,6 @@
                 "freight_cost",
                 "freight",
                 "delivery_cost",
-=======
-          const channelFeePerUnit =
-            (priceRecord &&
-              pickFirstNumber(priceRecord, [
-                "channel_fee",
-                "channel_fee_per_unit",
-                "distribution_fee",
-              ])) ?? 0;
-
-          const listingFeePerUnit =
-            (priceRecord &&
-              pickFirstNumber(priceRecord, [
-                "listing_fee",
-                "slotting_fee",
-                "listing_fee_per_unit",
->>>>>>> 1dc41593
               ])) ?? 0;
 
           const fixedCostShare =
@@ -910,23 +879,12 @@
                 : fallbackArticle?.defaultVolume ?? 0,
             packagingCost:
               packagingCost || fallbackArticle?.packagingCost || 0,
-<<<<<<< HEAD
             dualSystemCost:
               dualSystemCost || fallbackArticle?.dualSystemCost || 0,
             paymentCost:
               paymentCost || fallbackArticle?.paymentCost || 0,
             shippingCost:
               shippingCost || fallbackArticle?.shippingCost || 0,
-=======
-            marketingCost:
-              marketingCost || fallbackArticle?.marketingCost || 0,
-            otherVariableCost:
-              otherVariableCost || fallbackArticle?.otherVariableCost || 0,
-            channelFeePerUnit:
-              channelFeePerUnit || fallbackArticle?.channelFeePerUnit || 0,
-            listingFeePerUnit:
-              listingFeePerUnit || fallbackArticle?.listingFeePerUnit || 0,
->>>>>>> 1dc41593
             fixedCostShare:
               fixedCostShare || fallbackArticle?.fixedCostShare || 0,
           } satisfies Article;
@@ -1046,7 +1004,6 @@
 
         const inputs = articleInputs[articleId] ?? createInputsFromArticle(article);
         const netPricePerUnit = inputs.salesPrice - inputs.discountPerUnit;
-<<<<<<< HEAD
         const generationCostPerUnit =
           inputs.purchasePrice +
           inputs.packagingCost +
@@ -1054,13 +1011,6 @@
           inputs.paymentCost +
           inputs.shippingCost;
         const contributionPerUnit = netPricePerUnit - generationCostPerUnit;
-=======
-        const variableCostPerUnit = activeTemplate.variableCostFields.reduce(
-          (total, field) => total + inputs[field],
-          0
-        );
-        const contributionPerUnit = netPricePerUnit - variableCostPerUnit;
->>>>>>> 1dc41593
         const revenue = netPricePerUnit * inputs.volume;
         const generationCost = generationCostPerUnit * inputs.volume;
         const absoluteContribution = contributionPerUnit * inputs.volume;
@@ -1245,44 +1195,12 @@
       ) : (
         <>
           <section className="section">
-<<<<<<< HEAD
             <div className="section-header">
               <h2>Kalkulation pro Artikel</h2>
               <p>
                 Passe Einkaufspreise, Kostenbestandteile und Absatzannahmen direkt
                 in der Matrix an. Berechnungen aktualisieren sich sofort.
               </p>
-=======
-            <div className="section-header section-header--with-actions">
-              <div className="section-header__intro">
-                <h2>Kalkulation pro Artikel</h2>
-                <p>
-                  Passe Einkaufspreise, variable Kosten und Absatzannahmen direkt
-                  in der Matrix an. Berechnungen aktualisieren sich sofort.
-                </p>
-              </div>
-              <div className="section-header__actions">
-                <label className="template-selector" htmlFor="contribution-template">
-                  <span>Template auswählen</span>
-                  <select
-                    id="contribution-template"
-                    value={selectedTemplateId}
-                    onChange={(event) =>
-                      setSelectedTemplateId(event.target.value as ContributionTemplateId)
-                    }
-                  >
-                    {Object.values(contributionTemplates).map((template) => (
-                      <option key={template.id} value={template.id}>
-                        {template.label}
-                      </option>
-                    ))}
-                  </select>
-                </label>
-                {activeTemplate.description && (
-                  <p className="section-header__hint">{activeTemplate.description}</p>
-                )}
-              </div>
->>>>>>> 1dc41593
             </div>
             <div className="matrix-wrapper">
               <table className="article-matrix">
@@ -1300,7 +1218,6 @@
                   </tr>
                 </thead>
                 <tbody>
-<<<<<<< HEAD
                   <tr>
                     <th>Verkaufspreis (netto)</th>
                     {activeArticleIds.map((articleId) => (
@@ -1453,31 +1370,6 @@
                       </td>
                     ))}
                   </tr>
-=======
-                  {activeTemplate.rows.map((row) => (
-                    <tr key={row.label}>
-                      <th>{row.label}</th>
-                      {activeArticleIds.map((articleId) => {
-                        if (row.type === "input") {
-                          return (
-                            <td key={articleId}>
-                              {renderInput(articleId, row.field, row.step, row.min)}
-                            </td>
-                          );
-                        }
-
-                        const result = resultByArticleId[articleId];
-                        return (
-                          <td key={articleId}>
-                            <span className="matrix-value">
-                              {formatMatrixValue(row.format, row.getValue(result))}
-                            </span>
-                          </td>
-                        );
-                      })}
-                    </tr>
-                  ))}
->>>>>>> 1dc41593
                 </tbody>
               </table>
             </div>
