--- conflicted
+++ resolved
@@ -17,7 +17,6 @@
     const candidate = typeof state === "string" ? state : state?.from;
     return candidate && candidate !== "/login" ? candidate : "/products";
   }, [location.state]);
-<<<<<<< HEAD
 
   useEffect(() => {
     supabase.auth.getUser().then(({ data }) => {
@@ -27,7 +26,6 @@
     });
   }, [navigate, redirectTo]);
 
-=======
 
   useEffect(() => {
     supabase.auth.getUser().then(({ data }) => {
@@ -37,7 +35,6 @@
     });
   }, [navigate, redirectTo]);
 
->>>>>>> 7cd74528
   const handleLogin = async (event: FormEvent<HTMLFormElement>) => {
     event.preventDefault();
     setSubmitting(true);
@@ -67,7 +64,6 @@
   const calloutTone = message?.tone === "error" ? "callout--danger" : message?.tone === "success" ? "callout--success" : "";
 
   return (
-<<<<<<< HEAD
     <div className="login-layout">
       <form className="login-card" onSubmit={handleLogin}>
         <header>
@@ -77,7 +73,6 @@
 
         <label>
           <span>E-Mail</span>
-=======
     <div
       style={{
         minHeight: "100vh",
@@ -109,21 +104,18 @@
 
         <label style={{ display: "flex", flexDirection: "column", gap: "6px" }}>
           <span style={{ fontWeight: 600, color: "#374151" }}>E-Mail</span>
->>>>>>> 7cd74528
           <input
             value={email}
             onChange={(event) => setEmail(event.target.value)}
             placeholder="name@firma.de"
             type="email"
             required
-<<<<<<< HEAD
             autoComplete="username"
           />
         </label>
 
         <label>
           <span>Passwort</span>
-=======
             style={{
               borderRadius: "10px",
               border: "1px solid #d1d5db",
@@ -144,14 +136,12 @@
 
         <label style={{ display: "flex", flexDirection: "column", gap: "6px" }}>
           <span style={{ fontWeight: 600, color: "#374151" }}>Passwort</span>
->>>>>>> 7cd74528
           <input
             type="password"
             value={pw}
             onChange={(event) => setPw(event.target.value)}
             placeholder="••••••••"
             required
-<<<<<<< HEAD
             autoComplete="current-password"
           />
         </label>
@@ -163,7 +153,6 @@
             {submitting ? "Wird geprüft…" : "Anmelden"}
           </button>
           <button type="button" className="btn btn--secondary" onClick={handleSignup} disabled={submitting}>
-=======
             style={{
               borderRadius: "10px",
               border: "1px solid #d1d5db",
@@ -257,18 +246,14 @@
               event.currentTarget.style.backgroundColor = "transparent";
             }}
           >
->>>>>>> 7cd74528
             Registrieren
           </button>
         </div>
 
-<<<<<<< HEAD
         <p className="login-footer">Mit dem Fortfahren akzeptieren Sie unsere Nutzungsbedingungen.</p>
-=======
         <p style={{ margin: 0, fontSize: "0.85rem", color: "#9ca3af", textAlign: "center" }}>
           Mit dem Fortfahren akzeptieren Sie unsere Nutzungsbedingungen.
         </p>
->>>>>>> 7cd74528
       </form>
     </div>
   );
