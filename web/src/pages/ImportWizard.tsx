import { useMemo, useState } from "react";
import { supabase, functionsUrl } from "../lib/supabase";
import { parsePdfInvoice } from "../lib/import/parsePdfInvoice";
import type { InvoiceDraft, InvoiceLineDraft } from "../lib/import/types";
import { ALLOWED_UOMS, cloneDraft, withValidation } from "../lib/import/utils";
<<<<<<< HEAD

type ImportResult = Record<string, unknown> | null;

type MessageState = {
  text: string;
  tone: "info" | "success" | "danger";
} | null;

function confidenceClass(confidence: number) {
  if (confidence >= 0.85) return "confidence-pill confidence-pill--high";
  if (confidence >= 0.6) return "confidence-pill confidence-pill--medium";
  return "confidence-pill confidence-pill--low";
}
=======
>>>>>>> 09ccbc58

const SUPPLIER_OPTIONS = [
  { value: "Beyers Koffie", label: "Beyers Koffie" },
  { value: "Max Meyer", label: "Max Meyer" },
  { value: "Max Horn", label: "Max Horn" },
];

type MessageState = {
  text: string;
  tone: "info" | "success" | "danger";
} | null;

function confidenceClass(confidence: number) {
  if (confidence >= 0.85) return "confidence-pill confidence-pill--high";
  if (confidence >= 0.6) return "confidence-pill confidence-pill--medium";
  return "confidence-pill confidence-pill--low";
}

export default function ImportWizard() {
  const [supplier, setSupplier] = useState(SUPPLIER_OPTIONS[0].value);
  const [invoiceNo, setInvoiceNo] = useState("");
  const [invDate, setInvDate] = useState("");
  const [alloc, setAlloc] = useState<"per_kg" | "per_piece" | "none">("per_kg");
  const [file, setFile] = useState<File | null>(null);
  const [lastParsedFile, setLastParsedFile] = useState<File | null>(null);
  const [draft, setDraft] = useState<InvoiceDraft | null>(null);
  const [result, setResult] = useState<ImportResult>(null);
  const [message, setMessage] = useState<MessageState>(null);
  const [parsing, setParsing] = useState(false);
  const [submitting, setSubmitting] = useState(false);

  const hasUnsureLines = useMemo(
    () => draft?.items.some((line) => line.issues.length > 0 || line.confidence < 0.7) ?? false,
    [draft?.items],
  );

  const resetState = () => {
    setDraft(null);
    setResult(null);
    setMessage(null);
    setLastParsedFile(null);
  };

  const analyse = async (sourceFile?: File | null) => {
    const targetFile = sourceFile ?? file;
    if (!targetFile) return;
    setParsing(true);
    setMessage(null);

    try {
      const parsed = await parsePdfInvoice({
        supplier,
        file: targetFile,
        invoiceNoOverride: invoiceNo || undefined,
        invoiceDateOverride: invDate || undefined,
      });

      const isReanalyse = lastParsedFile != null && targetFile === lastParsedFile;
      const parsedInvoiceNo = parsed.invoice_no || "";
      const parsedInvoiceDate = parsed.invoice_date || "";

      const nextInvoiceNo = !isReanalyse || !invoiceNo ? parsedInvoiceNo || invoiceNo : invoiceNo;
      const nextInvoiceDate = !isReanalyse || !invDate ? parsedInvoiceDate || invDate : invDate;

      if (!isReanalyse || !invoiceNo) setInvoiceNo(nextInvoiceNo);
      if (!isReanalyse || !invDate) setInvDate(nextInvoiceDate);

      const adjusted = cloneDraft(parsed);
      adjusted.supplier = supplier;
      adjusted.invoice_no = nextInvoiceNo;
      adjusted.invoice_date = nextInvoiceDate;
      const validated = withValidation(adjusted);

      setDraft(validated);
      setLastParsedFile(targetFile);
      setMessage({ text: "Parser-Ergebnis aktualisiert. Bitte prüfen.", tone: "info" });
    } catch (error) {
      setDraft(null);
      setMessage({ text: (error as Error).message, tone: "danger" });
    } finally {
      setParsing(false);
    }
  };

  const updateLine = (index: number, partial: Partial<InvoiceLineDraft>) => {
    setDraft((prev) => {
      if (!prev) return prev;
      const next = cloneDraft(prev);
      const current = next.items[index];
      const qtyValue = partial.qty ?? current.qty;
      const unitPriceValue = partial.unit_price_net ?? current.unit_price_net;
      const taxValue = partial.tax_rate_percent ?? current.tax_rate_percent;
      const updated: InvoiceLineDraft = {
        ...current,
        ...partial,
        qty: Number.isFinite(qtyValue) ? qtyValue : 0,
        unit_price_net: Number.isFinite(unitPriceValue) ? unitPriceValue : 0,
        tax_rate_percent: Number.isFinite(taxValue) ? taxValue : current.tax_rate_percent,
        line_type: partial.line_type ?? current.line_type,
        uom: partial.uom ?? current.uom,
        product_name: partial.product_name ?? current.product_name,
        product_sku: partial.product_sku ?? current.product_sku,
      };
      next.items[index] = updated;
      return withValidation(next);
    });
  };

  const submit = async () => {
    if (!draft) return;
    setSubmitting(true);
    setMessage(null);

    try {
      const sess = (await supabase.auth.getSession()).data.session;
      const payload = {
        mode: "finalize",
        supplier: draft.supplier,
        source: "pdf" as const,
        options: { allocate_surcharges: alloc },
        draft: withValidation(draft),
      };

      const res = await fetch(`${functionsUrl}/import-invoice`, {
        method: "POST",
        headers: {
          "Content-Type": "application/json",
          Authorization: `Bearer ${sess?.access_token}`,
        },
        body: JSON.stringify(payload),
      });

      if (!res.ok) {
        const errorText = await res.text();
        setMessage({ text: errorText || "Import fehlgeschlagen.", tone: "danger" });
        setResult(null);
      } else {
        const json = (await res.json()) as Record<string, unknown>;
        setResult(json);
        setMessage({ text: "Rechnung wurde gebucht.", tone: "success" });
      }
    } catch (error) {
      setMessage({ text: (error as Error).message, tone: "danger" });
      setResult(null);
    } finally {
      setSubmitting(false);
    }
  };

  return (
    <div className="page">
      <header className="page__header">
        <h1>Rechnungen importieren</h1>
        <p>PDF hochladen, Parser prüfen lassen und mit wenigen Klicks buchen.</p>
      </header>

      <section className="card">
        <h2 className="section-title">Import vorbereiten</h2>
        <div className="form-grid two-columns import-grid">
          <label>
            <span>Lieferant</span>
<<<<<<< HEAD
            <select
=======
            <input
>>>>>>> 09ccbc58
              value={supplier}
              onChange={(event) => {
                const value = event.target.value;
                setSupplier(value);
                setDraft((prev) => (prev ? { ...prev, supplier: value } : prev));
              }}
<<<<<<< HEAD
            >
              {SUPPLIER_OPTIONS.map((option) => (
                <option key={option.value} value={option.value}>
                  {option.label}
                </option>
              ))}
            </select>
=======
            />
>>>>>>> 09ccbc58
          </label>
          <label>
            <span>Umlage</span>
            <select value={alloc} onChange={(event) => setAlloc(event.target.value as typeof alloc)}>
              <option value="none">Keine</option>
              <option value="per_kg">Pro Kilogramm</option>
              <option value="per_piece">Pro Stück</option>
            </select>
          </label>
          <label className="import-grid__file">
            <span>PDF-Datei</span>
            <input
              type="file"
              accept="application/pdf"
              onChange={(event) => {
                const selected = event.target.files?.[0] ?? null;
                setFile(selected);
                if (selected) {
                  resetState();
                  setInvoiceNo("");
                  setInvDate("");
                }
              }}
            />
          </label>
        </div>
        <div className="meta-panel">
          <h3 className="meta-panel__title">Rechnungsdetails</h3>
          <div className="meta-panel__grid">
            <label className="meta-panel__control">
              <span>Rechnungsnummer</span>
              <input
                value={invoiceNo}
                onChange={(event) => {
                  const value = event.target.value;
                  setInvoiceNo(value);
                  setDraft((prev) => (prev ? { ...prev, invoice_no: value } : prev));
                }}
              />
            </label>
            <label className="meta-panel__control">
              <span>Rechnungsdatum</span>
              <input
                type="date"
                value={invDate}
                onChange={(event) => {
                  const value = event.target.value;
                  setInvDate(value);
                  setDraft((prev) => (prev ? { ...prev, invoice_date: value } : prev));
                }}
              />
            </label>
            {draft?.meta?.length ? (
              draft.meta.map((field) => (
                <div key={field.key} className="meta-panel__field">
                  <span className="meta-panel__label">{field.label}</span>
                  <input value={field.value} readOnly />
                </div>
              ))
            ) : (
              <p className="meta-panel__empty">PDF analysieren, um weitere Kopfdaten zu laden.</p>
            )}
          </div>
        </div>
        <div className="wizard-actions">
          <button type="button" className="btn" onClick={() => analyse()} disabled={!file || parsing}>
            {parsing ? "Analysiere…" : "PDF analysieren"}
          </button>
          <button
            type="button"
            className="btn btn--ghost"
            onClick={() => analyse(lastParsedFile)}
            disabled={!lastParsedFile || parsing}
          >
            Neu analysieren
          </button>
        </div>
        {message && (
          <div
            className={`callout ${
              message.tone === "success" ? "callout--success" : message.tone === "danger" ? "callout--danger" : ""
            }`}
          >
            {message.text}
          </div>
        )}
      </section>

      {draft && (
        <section className="card card--shadow-strong">
          <header className="review-header">
            <div>
              <h2 className="section-title">Review & Bestätigung</h2>
              <p className="section-subtitle">
                Parser: {draft.parser.template} · Version {draft.parser.version}
                {draft.parser.usedOcr ? " · OCR-Fallback aktiv" : ""}
              </p>
            </div>
            <div className="totals">
              <div>
                <span className="totals__label">Netto</span>
                <span className="totals__value">{draft.totals.net.toFixed(2)} €</span>
              </div>
              <div>
                <span className="totals__label">Steuer</span>
                <span className="totals__value">{draft.totals.tax.toFixed(2)} €</span>
              </div>
              <div>
                <span className="totals__label">Brutto</span>
                <span className="totals__value">{draft.totals.gross.toFixed(2)} €</span>
              </div>
              {draft.totals.reportedGross && (
                <div>
                  <span className="totals__label">Rechnungsbetrag</span>
                  <span className="totals__value">{draft.totals.reportedGross.toFixed(2)} €</span>
                </div>
              )}
              {draft.totals.variancePercent != null && (
                <div>
                  <span className="totals__label">Abweichung</span>
                  <span
                    className={`totals__value ${
                      draft.totals.variancePercent > 0.5 ? "totals__value--alert" : ""
                    }`}
                  >
                    {draft.totals.variancePercent.toFixed(2)}%
                  </span>
                </div>
              )}
            </div>
          </header>

          {(draft.parser.warnings.length > 0 || draft.warnings.length > 0) && (
            <div className="callout callout--info">
              <strong>Hinweise:</strong>
              <ul>
                {[...draft.parser.warnings, ...draft.warnings].map((warn, idx) => (
                  <li key={idx}>{warn}</li>
                ))}
              </ul>
            </div>
          )}

          <div className="table-wrapper">
            <table className="review-table">
              <thead>
                <tr>
                  <th>#</th>
                  <th>SKU</th>
                  <th>Produkt</th>
                  <th>Menge</th>
                  <th>Einheit</th>
                  <th>Einzelpreis (€)</th>
                  <th>Netto (€)</th>
                  <th>Steuer %</th>
                  <th>Typ</th>
                  <th>Confidence</th>
                  <th>Hinweise</th>
                </tr>
              </thead>
              <tbody>
                {draft.items.map((line, index) => (
                  <tr
                    key={line.line_no}
                    className={
                      line.confidence < 0.6
                        ? "row-status--critical"
                        : line.issues.length > 0 || line.confidence < 0.75
                          ? "row-status--warning"
                          : undefined
                    }
                  >
                    <td>{line.line_no}</td>
                    <td>
                      <input
                        value={line.product_sku ?? ""}
                        onChange={(event) => updateLine(index, { product_sku: event.target.value || undefined })}
                      />
                    </td>
                    <td>
                      <input
                        value={line.product_name ?? ""}
                        onChange={(event) => updateLine(index, { product_name: event.target.value || undefined })}
                      />
                    </td>
                    <td>
                      <input
                        type="number"
                        step="0.01"
                        value={line.qty}
                        onChange={(event) => updateLine(index, { qty: Number(event.target.value) })}
                      />
                    </td>
                    <td>
                      <select
                        value={line.uom}
                        onChange={(event) => updateLine(index, { uom: event.target.value as InvoiceLineDraft["uom"] })}
                      >
                        {ALLOWED_UOMS.map((uom) => (
                          <option key={uom} value={uom}>
                            {uom}
                          </option>
                        ))}
                      </select>
                    </td>
                    <td>
                      <input
                        type="number"
                        step="0.01"
                        value={line.unit_price_net}
                        onChange={(event) => updateLine(index, { unit_price_net: Number(event.target.value) })}
                      />
                    </td>
                    <td>{line.line_total_net.toFixed(2)}</td>
                    <td>
                      <input
                        type="number"
                        step="0.1"
                        value={line.tax_rate_percent}
                        onChange={(event) => updateLine(index, { tax_rate_percent: Number(event.target.value) })}
                      />
                    </td>
                    <td>
                      <select
                        value={line.line_type}
                        onChange={(event) =>
                          updateLine(index, {
                            line_type: event.target.value as InvoiceLineDraft["line_type"],
                          })
                        }
                      >
                        <option value="product">Produkt</option>
                        <option value="surcharge">Zuschlag</option>
                        <option value="shipping">Versand</option>
                      </select>
                    </td>
                    <td>
                      <span className={confidenceClass(line.confidence)}>
                        {(line.confidence * 100).toFixed(0)}%
                      </span>
                    </td>
                    <td>
                      {line.issues.length ? (
                        <ul className="issues-list">
                          {line.issues.map((issue, idx) => (
                            <li key={idx}>{issue}</li>
                          ))}
                        </ul>
                      ) : (
                        <span className="issues-list__ok">OK</span>
                      )}
                    </td>
                  </tr>
                ))}
              </tbody>
            </table>
          </div>

          <footer className="review-footer">
            {hasUnsureLines && (
              <p className="review-hint">Gelb markierte Zeilen bitte prüfen – fehlende Zuordnung oder geringe Sicherheit.</p>
            )}
            <div className="review-actions">
              <button type="button" className="btn btn--ghost" onClick={resetState}>
                Zurücksetzen
              </button>
              <button
                type="button"
                className="btn"
                onClick={submit}
                disabled={submitting}
              >
                {submitting ? "Buchen…" : "Bestätigen & buchen"}
              </button>
            </div>
          </footer>
        </section>
      )}

      {result && (
        <section className="card card--shadow-strong">
          <h2 className="section-title">Ergebnis</h2>
          <div className="preformatted">{JSON.stringify(result, null, 2)}</div>
        </section>
      )}
    </div>
  );
}<|MERGE_RESOLUTION|>--- conflicted
+++ resolved
@@ -3,7 +3,6 @@
 import { parsePdfInvoice } from "../lib/import/parsePdfInvoice";
 import type { InvoiceDraft, InvoiceLineDraft } from "../lib/import/types";
 import { ALLOWED_UOMS, cloneDraft, withValidation } from "../lib/import/utils";
-<<<<<<< HEAD
 
 type ImportResult = Record<string, unknown> | null;
 
@@ -17,8 +16,6 @@
   if (confidence >= 0.6) return "confidence-pill confidence-pill--medium";
   return "confidence-pill confidence-pill--low";
 }
-=======
->>>>>>> 09ccbc58
 
 const SUPPLIER_OPTIONS = [
   { value: "Beyers Koffie", label: "Beyers Koffie" },
@@ -180,18 +177,13 @@
         <div className="form-grid two-columns import-grid">
           <label>
             <span>Lieferant</span>
-<<<<<<< HEAD
             <select
-=======
-            <input
->>>>>>> 09ccbc58
               value={supplier}
               onChange={(event) => {
                 const value = event.target.value;
                 setSupplier(value);
                 setDraft((prev) => (prev ? { ...prev, supplier: value } : prev));
               }}
-<<<<<<< HEAD
             >
               {SUPPLIER_OPTIONS.map((option) => (
                 <option key={option.value} value={option.value}>
@@ -199,9 +191,6 @@
                 </option>
               ))}
             </select>
-=======
-            />
->>>>>>> 09ccbc58
           </label>
           <label>
             <span>Umlage</span>
